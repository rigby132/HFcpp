--- conflicted
+++ resolved
@@ -28,11 +28,7 @@
 
 namespace hf {
 
-<<<<<<< HEAD
 const std::map<std::string, int> ATOMIC_CHARGES
-=======
-const std::map<std::string, size_t> ATOMIC_CHARGES
->>>>>>> 3acac7ce
     = { { "H", 1 }, { "He", 2 }, { "HE", 2 }, { "Li", 3 }, { "LI", 3 }, { "Be", 4 }, { "BE", 4 },
           { "B", 5 }, { "C", 6 }, { "N", 7 }, { "O", 8 }, { "F", 9 } };
 
@@ -63,11 +59,7 @@
         std::string atom;
 
         FLOAT x, y, z;
-<<<<<<< HEAD
         int charge;
-=======
-        size_t charge;
->>>>>>> 3acac7ce
         fileStream >> atom >> x >> y >> z;
 
         try {
@@ -103,19 +95,11 @@
 
     // uint: element, pair: [uint: angular momentum, vector: coeff(first) & expo(second) pairs]
     std::map<size_t,
-<<<<<<< HEAD
         std::vector<std::tuple<int, std::vector<FLOAT>, std::vector<FLOAT>>>>
         basisSet;
 
     while (true) {
-        int element;
-=======
-        std::vector<std::tuple<size_t, std::vector<FLOAT>, std::vector<FLOAT>>>>
-        basisSet;
-
-    while (true) {
         size_t element;
->>>>>>> 3acac7ce
         std::string name;
         std::string skip;
         // Get second name and skip the orbital line
@@ -130,25 +114,16 @@
             throw std::invalid_argument("Element in file is not known.");
         }
 
-        unsigned size;
+        unsigned int size;
         fileStream >> size;
-<<<<<<< HEAD
-        for (unsigned i = 0; i < size; i++) {
+        for (size_t i = 0; i < size; i++) {
             int index, momentum, pairs;
-=======
-        for (size_t i = 0; i < size; i++) {
-            size_t index, momentum, pairs;
->>>>>>> 3acac7ce
             fileStream >> index >> momentum >> pairs;
 
             std::vector<FLOAT> coeffs;
             std::vector<FLOAT> expos;
 
-<<<<<<< HEAD
-            for (int j = 0; j < pairs; j++) {
-=======
             for (size_t j = 0; j < pairs; j++) {
->>>>>>> 3acac7ce
                 FLOAT coeff, expo;
                 fileStream >> expo >> coeff;
 
@@ -161,11 +136,7 @@
 
     std::vector<CGTO<FLOAT>> basis;
     for (const auto& atom : structure) {
-<<<<<<< HEAD
         std::vector<std::tuple<int, std::vector<FLOAT>, std::vector<FLOAT>>> atomBasis;
-=======
-        std::vector<std::tuple<size_t, std::vector<FLOAT>, std::vector<FLOAT>>> atomBasis;
->>>>>>> 3acac7ce
         try {
             atomBasis = basisSet.at(atom.charge);
         } catch (const std::out_of_range&) {
@@ -173,12 +144,12 @@
         }
 
         for (const auto& functions : atomBasis) {
-            const size_t momentum = std::get<0>(functions);
+            const int momentum = std::get<0>(functions);
 
             // Add all permutations of the 3 shape parameters.
-            for (size_t i = 0; i <= momentum; i++)
-                for (size_t j = 0; j <= momentum; j++)
-                    for (size_t k = 0; k <= momentum; k++) {
+            for (int i = 0; i <= momentum; i++)
+                for (int j = 0; j <= momentum; j++)
+                    for (int k = 0; k <= momentum; k++) {
                         if (i + j + k == momentum) {
                             basis.push_back(CGTO<FLOAT>(atom.x, atom.y, atom.z,
                                 std::get<1>(functions), std::get<2>(functions), i, j, k));
@@ -192,7 +163,7 @@
 
 template <typename FLOAT = double>
 void writeOrbitals(
-    const HFSolver& solver, const std::string& path, const FLOAT space, const int points)
+    const HFSolver& solver, const std::string& path, const FLOAT space, const unsigned int points)
 {
     std::ofstream fileStream(path);
 
@@ -244,25 +215,15 @@
                << "POINT_DATA " << static_cast<int>(points * points * points) << '\n';
 
     // Add data set for each orbital.
-<<<<<<< HEAD
-    for ( int i = 0; i < solver.m_basisSize; i++) {
-=======
     for ( size_t i = 0; i < solver.m_basisSize; i++) {
->>>>>>> 3acac7ce
         fileStream << "SCALARS ro" << std::setfill('0') << std::setw(3) << i << std::setw(0)
                    << " float 1\n"
                    << "LOOKUP_TABLE default\n";
 
         // Fill in data.
-<<<<<<< HEAD
-        for ( int x = 0; x < points; x++)
-            for (int y = 0; y < points; y++)
-                for (int z = 0; z < points; z++) {
-=======
         for ( size_t x = 0; x < points; x++)
             for (size_t y = 0; y < points; y++)
                 for (size_t z = 0; z < points; z++) {
->>>>>>> 3acac7ce
                     FLOAT ro = solver.orbital(spaceX * x + minX - space, spaceY * y + minY - space,
                         spaceZ * z + minZ - space, i);
 
